name = "ProbabilisticEchoInversion"
uuid = "1f6a33d4-8dbe-4644-aee6-8f897f240d65"
authors = ["Sam Urmy <sam.urmy@noaa.gov>"]
version = "0.1.0"

[deps]
DimensionalData = "0703355e-b756-11e9-17c0-8b28908087d0"
Distributed = "8ba89e20-285c-5b6f-9357-94700520ee1b"
Distributions = "31c24e10-a181-5473-b8eb-7969acd0382f"
DoubleFloats = "497a8b3b-efae-58df-a0af-a86822472b78"
Logging = "56ddb016-857b-54e1-b83d-db4d58db5568"
Optim = "429524aa-4258-5aef-a3af-852621145aeb"
ProgressMeter = "92933f4c-e287-5a05-a399-4b506db050ca"
Statistics = "10745b16-79ce-11e8-11f9-7d13ad32a3b2"
StatsBase = "2913bbd2-ae8a-5f71-8c99-4fb6c76f3a91"
Turing = "fce5fe82-541a-59a6-adf8-730c64b5f9a0"

[compat]
<<<<<<< HEAD
Turing = "0.24"
=======
StatsBase = "0.33"
>>>>>>> d419d8a7

[extras]
Test = "8dfed614-e22c-5e08-85e1-65c5234f0b40"

[targets]
test = ["Test"]<|MERGE_RESOLUTION|>--- conflicted
+++ resolved
@@ -16,11 +16,8 @@
 Turing = "fce5fe82-541a-59a6-adf8-730c64b5f9a0"
 
 [compat]
-<<<<<<< HEAD
+StatsBase = "0.33"
 Turing = "0.24"
-=======
-StatsBase = "0.33"
->>>>>>> d419d8a7
 
 [extras]
 Test = "8dfed614-e22c-5e08-85e1-65c5234f0b40"
