--- conflicted
+++ resolved
@@ -16,15 +16,12 @@
 Turing = "fce5fe82-541a-59a6-adf8-730c64b5f9a0"
 
 [compat]
-<<<<<<< HEAD
-Optim = "1"
-=======
 Distributions = "0.25"
 DoubleFloats = "1"
+Optim = "1"
 ProgressMeter = "1"
 StatsBase = "0.33"
 Turing = "0.24"
->>>>>>> ef2445fc
 
 [extras]
 Test = "8dfed614-e22c-5e08-85e1-65c5234f0b40"
