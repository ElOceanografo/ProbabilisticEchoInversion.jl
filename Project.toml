--- conflicted
+++ resolved
@@ -23,11 +23,8 @@
 Turing = "fce5fe82-541a-59a6-adf8-730c64b5f9a0"
 
 [compat]
-<<<<<<< HEAD
 CSV = "0.10"
-=======
 DataFrames = "1"
->>>>>>> 336f4075
 DimensionalData = "0.24"
 Distributions = "0.25"
 DoubleFloats = "1"
